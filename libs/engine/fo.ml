(* -------------------------------------------------------------------- *)
open Utils
open Location
open Syntax

(* -------------------------------------------------------------------- *)
(** Names *)

type name  = string
type vname = name * int

let name_of_vname : vname -> name = fst

module Name = struct
  type t = name

  let equal   = String.equal
  let compare = String.compare
  let hash    = Hashtbl.hash
end

(* -------------------------------------------------------------------- *)
(** Types *)

type type_ =
  | TVar  of vname
  | TUnit
  | TProd of type_ * type_
  | TOr   of type_ * type_
  | TRec  of name * type_

type arity = type_ list
 and sig_  = arity * type_

(* -------------------------------------------------------------------- *)
(** Expressions *)

type expr  =
  | EVar of vname
  | EFun of name * expr list
  
let rec e_vars =
  let open Monad.List in function
  | EVar x -> return x
  | EFun (_, ts) -> ts >>= e_vars

(* -------------------------------------------------------------------- *)
(** Formulas *)

type logcon = [ `And | `Or | `Imp | `Equiv | `Not ]
type bkind  = [ `Forall | `Exist ]

type form =
  | FTrue
  | FFalse
  | FPred of name * expr list
  | FConn of logcon * form list
  | FBind of bkind * name * type_ * form

(* -------------------------------------------------------------------- *)
(** Terms = Formulas + Expressions *)

type term   = [`F of form | `E of expr]

let term_of_expr e : term = `E e
let term_of_form f : term = `F f

let expr_of_term (t : term) =
  match t with
  | `E e -> e
  | _ -> raise (Invalid_argument "Expected an expression")

let form_of_term (t : term) =
  match t with
  | `F f -> f
  | _ -> raise (Invalid_argument "Expected a formula")

(* -------------------------------------------------------------------- *)
(** Contexts *)

(* Immediate Formula ConTeXt *)
type ifctx =
  | CConn of logcon * form list * int
  | CBind of bkind * name * type_
  
(* Immediate Expression ConTexT *)
type iectx =
  | CFun of name * expr list * int

(* Immediate term ConTexT *)
type ictx = [
  | `F of ifctx
  | `P of name * expr list * int
  | `E of iectx
  | `None
]

(* Uniform contexts are just lists *)
type fctx = ifctx list
type ectx = iectx list

(* A subterm is either a subformula, a subexpression in isolation,
   or a subexpression occurring in a predicate argument *)
type ctx =
  | CForm of fctx
  | CExpr of ectx
  | CExprPred of fctx * name * expr list * int * ectx

(* -------------------------------------------------------------------- *)
(** Unification *)

type sitem = 
  | Sbound of expr
  | Sflex

type 'a eqns = ('a * 'a) list

(* -------------------------------------------------------------------- *)
(** Environments *)

type env = {
  env_prp     : (name, arity            ) Map.t;
  env_fun     : (name, sig_             ) Map.t;
  env_var     : (name, bvar  list       ) Map.t;
  env_tvar    : (name, type_ option list) Map.t;
  env_evar    : (name, type_ list       ) Map.t;
  env_handles : (vname, uid             ) BiMap.t;
}

and bvar = type_ * expr option

(* -------------------------------------------------------------------- *)
module Env : sig
  val nat  : type_
  val zero : expr
  val succ : expr -> expr
  val add  : expr -> expr -> expr
  val mult : expr -> expr -> expr

  val empty : env
end = struct
  let nat = TVar ("nat", 0)
  let zero = EFun ("Z", [])
  let succ n = EFun ("S", [n])
  let add n m = EFun ("add", [n; m])
  let mult n m = EFun ("mult", [n; m])
    
  let empty : env = Map.{
    env_prp     = empty;
    env_fun     = empty |>
                  add "Z" ([], nat) |>
                  add "S" ([nat], nat) |>
                  add "add" ([nat; nat], nat) |>
                  add "mult" ([nat; nat], nat);
    env_var     = empty;
    env_tvar    = empty |>
                  add "nat" [None];
    env_evar    = empty;
    env_handles = BiMap.empty;
  }
end

(* -------------------------------------------------------------------- *)
exception DuplicatedEntry of [`Prp | `Fun] * name

(* -------------------------------------------------------------------- *)
module LEnv : sig
  type lenv 

  exception EmptyLEnv

  val empty : lenv
  val indices : lenv -> (name, int) Map.t
  val get_index : lenv -> name -> int
  val exists : lenv -> vname -> bool
  val enter : lenv -> name -> lenv
  val exit  : lenv -> lenv
  val fold  : lenv -> name -> 'a -> (lenv -> 'a -> 'b) -> 'b
end = struct
  type lenv = {
    le_indices  : (name, int) Map.t;
    le_bindings : name list;
  }

  exception EmptyLEnv

  let empty =
    { le_indices = Map.empty; le_bindings = []; }

  let indices lenv = lenv.le_indices

  let get_index (lenv : lenv) (name : name) =
    Map.find name lenv.le_indices
  
  let exists (lenv : lenv) (x : vname) =
    List.mem x (Map.bindings lenv.le_indices)

  let enter (lenv : lenv) (name : name) =
    { le_indices  = Map.modify_def (-1) name ((+) 1) lenv.le_indices;
      le_bindings = name :: lenv.le_bindings; }

  let exit (lenv : lenv) =
    match lenv.le_bindings with
    | [] ->
        raise EmptyLEnv

    | name :: names ->
        let update i =
          let i = Option.get i - 1 in
          if i = 0 then None else Some i in

        { le_bindings = names;
          le_indices  = Map.modify_opt name update lenv.le_indices; }

   let fold (lenv : lenv) (name : name) (x : 'a) (f : lenv -> 'a -> 'b) =
     f (enter lenv name) x
end

(* -------------------------------------------------------------------- *)
module Prps : sig
  val push   : env -> name * arity -> env
  val exists : env -> name -> bool
  val get    : env -> name -> arity option
  val all    : env -> (name, arity) Map.t
end = struct
  let push (env : env) ((name, sg) : name * arity) =
    if Map.mem name env.env_prp then
      raise (DuplicatedEntry (`Prp, name));
    { env with env_prp = Map.add name sg env.env_prp }

  let get (env : env) (name : name) =
    Map.Exceptionless.find name env.env_prp

  let exists (env : env) (name : name) =
    Option.is_some (get env name)

  let all (env : env) =
    env.env_prp
end

(* -------------------------------------------------------------------- *)
module Funs : sig
  val push   : env -> name * sig_ -> env
  val exists : env -> name -> bool
  val get    : env -> name -> sig_ option
  val all    : env -> (name, sig_) Map.t
end = struct
  let push (env : env) ((name, sg) : name * sig_) =
    if Map.mem name env.env_prp then
      raise (DuplicatedEntry (`Fun, name));
    { env with env_fun = Map.add name sg env.env_fun }

  let get (env : env) (name : name) =
    Map.Exceptionless.find name env.env_fun

  let exists (env : env) (name : name) =
    Option.is_some (get env name)

  let all (env : env) =
    env.env_fun
end

(* -------------------------------------------------------------------- *)
module TVars : sig
  val push   : env -> name * type_ option -> env
  val get    : env -> vname -> type_ option option
  val exists : env -> vname -> bool
  val all    : env -> (name, type_ option list) Map.t
end = struct
  let push (env : env) ((name, body) : name * type_ option) =
    { env with env_tvar =
        Map.modify_opt name (fun bds ->
          let v = body :: Option.default [] bds in
          Some v) env.env_tvar }

  let get (env : env) ((name, idx) : vname) =
    let bds = Map.find_default [] name env.env_tvar in
    List.nth_opt bds idx
  
  let exists (env : env) (x : vname) =
    get env x |> Option.is_some

  let all (env : env) =
    env.env_tvar
end

(* -------------------------------------------------------------------- *)
(** Notations *)

module Notation : sig
  open Tyxml
  
  val t_tostring : type_ -> string
  val t_tohtml   : type_ -> Xml.elt
  val t_tomathml : type_ -> Xml.elt

  val e_tostring : expr -> string
  val e_tohtml   : ?id:string option -> expr -> Xml.elt
  val e_tomathml : ?id:string option -> expr -> Xml.elt

  val f_tostring : form -> string
  val f_tohtml   : ?id:string option -> form -> Xml.elt
  val f_tomathml : ?id:string option -> form -> Xml.elt
  
  val tostring : term -> string
  val tohtml   : ?id:string option -> term -> Xml.elt
  val tomathml : ?id:string option -> term -> Xml.elt
end = struct
  open Tyxml
  
  let rec prio_of_form = function
    | FTrue         -> max_int
    | FFalse        -> max_int
    | FPred  _      -> max_int
    | FConn (op, _) -> prio_of_op op
    | FBind _       -> min_int
  
  and prio_of_expr = function
    | EVar _ -> max_int
    | EFun (f, _) -> prio_of_fun f

  and prio_of_type = function
    | TUnit   -> max_int
    | TVar  _ -> max_int
    | TProd _ -> prio_And
    | TOr   _ -> prio_Or
    | TRec  _ -> min_int

  and prio_of_op = function
    | `Not   -> prio_Not
    | `And   -> prio_And
    | `Or    -> prio_Or
    | `Imp   -> prio_Imp
    | `Equiv -> prio_Equiv
  
  and prio_of_fun = function
    | "Z"    -> max_int
    | "mult" -> 3
    | "S"    -> 2
    | "add"  -> 1
    | _      -> min_int

  and prio_Not   = 5
  and prio_And   = 4
  and prio_Or    = 3
  and prio_Imp   = 2
  and prio_Equiv = 1

  let left_assoc  = [(<); (<=)]
  let right_assoc = [(<=); (<)]
  let no_assoc    = [(<=); (<=)]

  let assoc_of_op = function
    | `Not   -> [(<)]
    | `And
    | `Or    -> left_assoc
    | `Imp   -> right_assoc
    | `Equiv -> no_assoc
  
  let assoc_of_fun = function
    | "Z"    -> []
    | "S"    -> [(<)]
    | "add"
    | "mult" -> left_assoc
    | _      -> assert false

  let unicode_of_op = function
    | `Not   -> 0x00AC
    | `And   -> 0x2227
    | `Or    -> 0x2228
    | `Imp   -> 0x27F9
    | `Equiv -> 0x27FA

  let f_tostring, e_tostring, t_tostring =
    let open Text in

    let rec for_type ?(is_pr = false) =
      pr ~doit:is_pr <<| function
      | TUnit ->
          "()"

      | TVar (x, 0) ->
          UTF8.of_latin1 x

      | TVar (x, i) ->
          Printf.sprintf "%s{%d}" (UTF8.of_latin1 x) i

      | TProd (t1, t2)
      | TOr (t1, t2) as ty ->
          let t1 = for_type ~is_pr:(prio_of_type t1 < prio_of_type ty) t1 in
          let t2 = for_type ~is_pr:(prio_of_type t2 <= prio_of_type ty) t2 in
          let tycon = begin match ty with
            | TProd _ -> '*'
            | TOr _   -> '+'
            | _       -> assert false
          end in t1 ^ (spaced (UTF8.of_char (UChar.of_char tycon))) ^ t2

      | TRec (x, t) ->
          Format.sprintf "rec %s . %s" (UTF8.of_latin1 x) (for_type t)

    and for_expr = function
      | EVar (x, 0) ->
          UTF8.of_latin1 x

      | EVar (x, i) ->
          Format.sprintf "%s{%d}" (UTF8.of_latin1 x) i

      | EFun (f, args) ->
          let args = String.concat ", " (List.map for_expr args) in
          (UTF8.of_latin1 f) ^ (pr args)

    and for_form ?(is_pr = false) =
      pr ~doit:is_pr <<| function
      | FTrue ->
          UTF8.of_char (UChar.chr 0x22A4)

      | FFalse ->
          UTF8.of_char (UChar.chr 0x22A5)

      | FConn (`Not, [FPred ("_EQ", [e1; e2])]) ->
          for_expr e1 ^
          spaced (UTF8.of_char (UChar.chr 0x2260)) ^
          for_expr e2

      | FConn (lg, fs) -> begin
          let text_lg = lg |> unicode_of_op |> UChar.chr |> UTF8.of_char in
          let text_fs =
            List.combine fs (assoc_of_op lg) |>
            List.map (fun (f, cmp) ->
              for_form ~is_pr:(cmp (prio_of_form f) (prio_of_op lg)) f) in

          match lg, text_fs with
          | (`And | `Or | `Imp | `Equiv), [f1; f2] ->
              f1 ^ spaced text_lg ^ f2
          | `Not, [f] ->
              spaced ~left:false text_lg ^ f
          | (`And | `Or | `Imp | `Not | `Equiv), _ ->
              assert false
        end
      
      | FPred ("_EQ", [e1; e2]) ->
          Format.sprintf "%s = %s"
            (for_expr e1)
            (for_expr e2)

      | FPred (name, []) ->
          UTF8.of_latin1 name

      | FPred (name, args) ->
          let args = List.map for_expr args in
          let args = String.join ", " args in
          UTF8.of_latin1 name ^ (pr args)

      | FBind (bd, x, ty, f) ->
          let bd = match bd with
            | `Forall -> UTF8.of_char (UChar.chr 0x2200)
            | `Exist -> UTF8.of_char (UChar.chr 0x2203) in
          Format.sprintf "%s%s : %s . %s"
            (bd) (UTF8.of_latin1 x) (for_type ty) (for_form f)

    in (fun f -> for_form f),
       (fun e -> for_expr e),
       (fun t -> for_type t)

  let tostring = function
    | `E e -> e_tostring e
    | `F f -> f_tostring f

  let f_tohtml, e_tohtml, t_tohtml =
    let open Utils.Html in

    let rec for_type ?(is_pr = false) (ty : type_) =
      let data = match ty with
        | TUnit ->
            [span [Xml.pcdata "()"]]

        | TVar ("nat", _) ->
            [span [Xml.pcdata "ℕ"]]

        | TVar (x, 0) ->
            [span [Xml.pcdata (UTF8.of_latin1 x)]]

        | TVar (x, i) ->
            [span [Xml.pcdata (Printf.sprintf "%s{%d}" (UTF8.of_latin1 x) i)]]

        | TProd (t1, t2)
        | TOr   (t1, t2) ->
            let t1 = for_type ~is_pr:(prio_of_type t1 < prio_of_type ty) t1 in
            let t2 = for_type ~is_pr:(prio_of_type t2 <= prio_of_type ty) t2 in
            let tycon = match ty with
              | TProd _ -> '*'
              | TOr _   -> '+'
              | _       -> assert false in
            t1 @ (spaced [Xml.pcdata (UTF8.of_char (UChar.of_char tycon))]) @ t2

        | TRec (x, t) ->
            let aout =
                [[span [Xml.pcdata "rec"]]]
              @ [[span [Xml.pcdata (UTF8.of_latin1 x)]]]
              @ [[span [Xml.pcdata "."]]]
              @ [[span (for_type t)]]
            in List.flatten (List.join [span [Xml.entity "nbsp"]] aout)
      in

      [span (pr ~doit:is_pr data)]

    and for_expr ?(id : string option option) ?(is_pr = false) (p : int list) (expr : expr) : Xml.elt list =
      let for_expr = for_expr ?id in

      let data =
        match expr with
        | EVar (x, 0) ->
            [span [Xml.pcdata (UTF8.of_latin1 x)]]

        | EVar (x, i) ->
            [span [Xml.pcdata (Printf.sprintf "%s{%d}" (UTF8.of_latin1 x) i)]]
            
        | EFun ("Z"    as f, es)
        | EFun ("S"    as f, es)
        | EFun ("add"  as f, es)
        | EFun ("mult" as f, es) ->
            let xml es p =
              List.combine es (assoc_of_fun f) |>
              List.mapi (fun i (e, cmp) ->
                for_expr ~is_pr:(cmp (prio_of_expr e) (prio_of_fun f)) (i :: p) e) in

            begin match f, xml es p with
            | "Z", [] ->
                [span [Xml.pcdata "0"]]
            | "S", _ ->
                begin match es with
                | [n] ->
                    let rec numeral acc = function
                      | EFun ("S", [x]) ->
                          numeral (acc + 1) x
                      | EFun ("Z", []) ->
                          [span [Xml.pcdata (string_of_int acc)]]
                      | e -> 
                          [span [Xml.pcdata (string_of_int acc)]] @
                          spaced [span [Xml.pcdata "+"]] @
                          (xml [e] (List.init (acc - 1) (fun _ -> 0) @ p) |> List.hd)
                    in numeral 1 n
                | _ ->
                    assert false
                end
            | "add", [e1; e2] ->
                e1 @ spaced [span [Xml.pcdata "+"]] @ e2
            | "mult", [e1; e2] ->
                e1 @ spaced [span [Xml.pcdata "⋅"]] @ e2
            | _ ->
                assert false
            end

        | EFun (name, args) ->
            let args = List.mapi (fun i e -> for_expr (i :: p) e) args in
            let aout =
                [[span [Xml.pcdata (UTF8.of_latin1 name)]]]
              @ [pr (List.flatten (List.join [span [Xml.pcdata ","; Xml.entity "nbsp"]] args))]

            in List.flatten (List.join [span [Xml.entity "nbsp"]] aout)
      in

      let thisid =
        id |> Option.map (fun prefix ->
          let p = String.concat "/" (List.rev_map string_of_int p) in
          Option.fold
            (fun p prefix -> Format.sprintf "%s:%s" prefix p)
            p prefix) in
      let thisid = thisid |> Option.map (fun x -> Xml.string_attrib "id" x) in

      [span ~a:(List.of_option thisid) (pr ~doit:is_pr data)]

    and for_form ?(id : string option option) ?(is_pr = false) (p : int list) (form : form) =
      let for_form = for_form ?id in

      let thisid p =
        id |>
        Option.map (fun prefix ->
          let p = String.concat "/" (List.rev_map string_of_int p) in
          Option.fold
            (fun p prefix -> Format.sprintf "%s:%s" prefix p)
            p prefix) |>
        Option.map (fun x -> Xml.string_attrib "id" x) |>
        List.of_option in

      let data =
        match form with
        | FTrue ->
            [span [Xml.entity "#x22A4"]]

        | FFalse ->
            [span [Xml.entity "#x22A5"]]

        | FConn (`Not, [FPred ("_EQ", [e1; e2])]) ->
<<<<<<< HEAD
            [span (for_expr ?id (0 :: p) e1);
             span [Xml.entity "nbsp"; Xml.entity "#x2260"; Xml.entity "nbsp"];
             span (for_expr ?id (1 :: p) e2)]
=======
            [span ~a:(thisid (0 :: p)) (
              [span (for_expr ?id (0 :: 0 :: p) e1);
               span [Xml.entity "nbsp"; Xml.entity "#x2260"; Xml.entity "nbsp"];
               span (for_expr ?id (1 :: 0 :: p) e2)])]
>>>>>>> 1f1f92b4

        | FConn (lg, fs) -> begin
            let xml_lg =
              let hexcode = Printf.sprintf "#x%x" (unicode_of_op lg) in
              [span [Xml.entity hexcode]] in
            
            let xml_fs =
              List.combine fs (assoc_of_op lg) |>
              List.mapi (fun i (f, cmp) ->
                for_form ~is_pr:(cmp (prio_of_form f) (prio_of_op lg)) (i :: p) f) in

            match lg, xml_fs with
            | (`And | `Or | `Imp | `Equiv), [f1; f2] ->
                f1 @ spaced xml_lg @ f2
            | `Not, [f] ->
                (spaced ~left:false xml_lg) @ f
            | (`And | `Or | `Imp | `Not | `Equiv), _ ->
                assert false
          end

        | FPred ("_EQ", [e1; e2]) ->
            [span (for_expr ?id (0 :: p) e1);
             span [Xml.entity "nbsp"; Xml.pcdata "="; Xml.entity "nbsp"];
             span (for_expr ?id (1 :: p) e2)]

        | FPred (name, []) ->
            [span [Xml.pcdata (UTF8.of_latin1 name)]]

        | FPred (name, args) ->
            let args = List.mapi (fun i e -> for_expr ?id (i :: p) e) args in
            let aout =
                [[span [Xml.pcdata (UTF8.of_latin1 name)]]]
              @ [pr (List.flatten (List.join [span [Xml.pcdata ","; Xml.entity "nbsp"]] args))]

            in List.flatten (List.join [span [Xml.entity "nbsp"]] aout)

        | FBind (bd, x, ty, f) ->
            let bd = match bd with
              | `Forall -> UTF8.of_char (UChar.chr 0x2200)
              | `Exist -> UTF8.of_char (UChar.chr 0x2203) in

            let aout =
                [[span [Xml.pcdata (bd)]]]
              @ [[span [Xml.pcdata (UTF8.of_latin1 x)]]]
              @ [[span [Xml.pcdata ":"]]]
              @ [[span (for_type ty)]]
              @ [[span [Xml.pcdata "."]]]
              @ [for_form (0 :: p) f]

            in List.flatten (List.join [span [Xml.entity "nbsp"]] aout)

      in

      [span ~a:(thisid p) (pr ~doit:is_pr data)] in

    ((fun ?id (form : form ) -> span (for_form ?id [] form)),
     (fun ?id (expr : expr ) -> span (for_expr ?id [] expr)),
     (fun (ty : type_) -> span (for_type ty)))

  let tohtml ?id = function
    | `E e -> e_tohtml ?id e
    | `F f -> f_tohtml ?id f

  let f_tomathml, e_tomathml, t_tomathml =
    let open Tyxml in
    let open Utils.Mathml in

    let rec for_type ?(is_pr = false) (ty : type_) =
      let data = match ty with
        | TUnit ->
            [mo (UTF8.of_char (UChar.of_int 0x2022))]
        
        | TVar ("nat", _) ->
            [mo "ℕ"]

        | TVar (x, 0) ->
            [mi (UTF8.of_latin1 x)]

        | TVar (x, i) ->
            let x = Printf.sprintf "%s{%d}" (UTF8.of_latin1 x) i in
            [mi (UTF8.of_latin1 x)]

        | TProd (t1, t2)
        | TOr   (t1, t2) ->
            let t1 = for_type ~is_pr:(prio_of_type t1 < prio_of_type ty) t1 in
            let t2 = for_type ~is_pr:(prio_of_type t2 <= prio_of_type ty) t2 in
            let tycon = match ty with
              | TProd _ -> UChar.of_int 0x00D7
              | TOr _   -> UChar.of_int 0x002B
              | _       -> assert false in
            t1 @ [mo (UTF8.of_char tycon)] @ t2

        | TRec (x, t) ->
            [mo (UTF8.of_char (UChar.of_int 0x03BC));
             mi (UTF8.of_latin1 x);
             mo (UTF8.of_latin1 ".")] @ for_type t
      in

      [pr ~doit:is_pr (row data)]

    and for_expr ?(id : string option option) ?(is_pr = false) (p : int list) (expr : expr) =
      let for_expr = for_expr ?id in

      let data =
        match expr with
        | EVar (x, 0) ->
            [mi (UTF8.of_latin1 x)]

        | EVar (x, i) ->
            let x = Printf.sprintf "%s{%d}" (UTF8.of_latin1 x) i in
            [mi (UTF8.of_latin1 x)]
        
        | EFun ("Z"    as f, es)
        | EFun ("S"    as f, es)
        | EFun ("add"  as f, es)
        | EFun ("mult" as f, es) ->
            let xml_es =
              List.combine es (assoc_of_fun f) |>
              List.mapi (fun i (e, cmp) ->
                for_expr ~is_pr:(cmp (prio_of_expr e) (prio_of_fun f)) (i :: p) e) in

            begin match f, xml_es with
            | "Z", [] ->
                [mn "0"]
            | "S", [e] ->
                begin match es with
                | [n] ->
                    if not (List.is_empty (e_vars n)) then
                      mn "1" :: mo "+" :: e
                    else
                      let rec numeral acc = function
                        | EFun ("S", [x]) -> numeral (acc + 1) x
                        | EFun ("Z", [])  -> acc
                        | _ -> assert false
                      in [mn (string_of_int (numeral 1 n))]
                | _ ->
                    assert false
                end
            | "add", [e1; e2] ->
                e1 @ [mo "+"] @ e2
            | "mult", [e1; e2] ->
                e1 @ [mo "×"] @ e2
            | _ ->
                assert false
            end

        | EFun (name, args) ->
            let args = List.mapi (fun i e -> for_expr (i :: p) e) args in
                [mi (UTF8.of_latin1 name)]
              @ [pr (row (List.flatten (List.join [mo ","] args)))]
      in

      let thisid =
        id |> Option.map (fun prefix ->
          let p = String.concat "/" (List.rev_map string_of_int p) in
          Option.fold
            (fun p prefix -> Format.sprintf "%s:%s" prefix p)
            p prefix) in
      let thisid = thisid |> Option.map (Xml.string_attrib "id") in

      [pr ~doit:is_pr (row ~a:(List.of_option thisid) data)]

    and for_form ?(id : string option option) ?(is_pr = false) (p : int list) (form : form) =
      let for_form = for_form ?id in

      let thisid p =
        id |>
        Option.map (fun prefix ->
          let p = String.concat "/" (List.rev_map string_of_int p) in
          Option.fold
            (fun p prefix -> Format.sprintf "%s:%s" prefix p)
            p prefix) |>
        Option.map (fun x -> Xml.string_attrib "id" x) |>
        List.of_option in

      let data =
        match form with
        | FTrue ->
            [mo (UTF8.of_char (UChar.of_int 0x22A4))]

        | FFalse ->
            [mo (UTF8.of_char (UChar.of_int 0x22A5))]

        | FConn (`Not, [FPred ("_EQ", [e1; e2])]) ->
<<<<<<< HEAD
            (for_expr ?id (0 :: p) e1) @
            [mo (UTF8.of_char (UChar.of_int 0x2260))] @
            (for_expr ?id (1 :: p) e2)
=======
            [row ~a:(thisid (0 :: p)) (
              (for_expr ?id (0 :: 0 :: p) e1) @
              [mo (UTF8.of_char (UChar.of_int 0x2260))] @
              (for_expr ?id (1 :: 0 :: p) e2))]
>>>>>>> 1f1f92b4

        | FConn (lg, fs) -> begin
            let xml_lg =
              [mo (UTF8.of_char (UChar.of_int (unicode_of_op lg)))] in
            
            let xml_fs =
              List.combine fs (assoc_of_op lg) |>
              List.mapi (fun i (f, cmp) ->
                for_form ~is_pr:(cmp (prio_of_form f) (prio_of_op lg)) (i :: p) f) in

            match lg, xml_fs with
            | (`And | `Or | `Imp | `Equiv), [f1; f2] ->
                f1 @ xml_lg @ f2
            | `Not, [f] ->
                xml_lg @ f
            | (`And | `Or | `Imp | `Not | `Equiv), _ ->
                assert false
          end

        | FPred ("_EQ", [e1; e2]) ->
              (for_expr ?id (0 :: p) e1)
            @ [mo (UTF8.of_latin1 "=")]
            @ (for_expr ?id (1 :: p) e2)

        | FPred (name, []) ->
            [mi (UTF8.of_latin1 name)]

        | FPred (name, args) ->
            let args = List.mapi (fun i e -> for_expr ?id (i :: p) e) args in
               [mi (UTF8.of_latin1 name)]
             @ [pr (row (List.flatten (List.join [mo ","] args)))]

        | FBind (bd, x, ty, f) ->
            let bd = match bd with
              | `Forall -> UTF8.of_char (UChar.chr 0x2200)
              | `Exist  -> UTF8.of_char (UChar.chr 0x2203) in

            [mo bd; mi (UTF8.of_latin1 x); mo ":"]
          @ (for_type ty)
          @ [mo (UTF8.of_latin1 ".")]
          @ (for_form (0 :: p) f)

      in

      [pr ~doit:is_pr (row ~a:(thisid p) data)] in

    ((fun ?id (form : form ) -> row (for_form ?id [] form)),
     (fun ?id (expr : expr ) -> row (for_expr ?id [] expr)),
     (fun (ty : type_) -> row (for_type ty)))

  let tomathml ?id = function
    | `E e -> e_tomathml ?id e
    | `F f -> f_tomathml ?id f
end

(* -------------------------------------------------------------------- *)
module Vars : sig
  val fresh     : env -> ?basename:name -> unit -> name
  val push      : env -> name * bvar -> env
  val bind      : env -> name * type_ -> name * env
  val get       : env -> vname -> bvar option
  val modify    : env -> vname * bvar -> env
  val remove    : env -> vname -> env
  val exists    : env -> vname -> bool
  val byid      : env -> uid -> (vname * bvar) option
  val getid     : env -> vname -> uid option
  val map       : env -> (expr option -> expr option) -> env
  val all       : env -> (name, bvar list) Map.t
  val to_string : env -> name -> string
  val to_list   : env -> (uid * vname * bvar) list
end = struct
  let name_counters : (env, int ref) Map.t ref =
    ref Map.empty

  (* [fresh env ~basename ()] generates a fresh name for a
     local variable in [env], based on an optional [basename]. *)
  let fresh env ?(basename = "x") () =
    if not (Map.mem basename env.env_var) then
      basename
    else
      let n =
        try Map.find env !name_counters
        with Not_found ->
          let n = ref 0 in
          name_counters := Map.add env n !name_counters;
          n
      in
      let rec aux n =
        let basename = basename ^ string_of_int n in
        if not (Map.mem basename env.env_var)
        then (basename, n)
        else aux (n+1)
      in
      let (basename, n') = aux !n in
      n := n'; basename

  let push (env : env) ((name, (ty, body)) : name * bvar) =
    let i = ref 0 in

    let env_var = Map.modify_opt name (fun bds ->
      let v = (ty, body) :: Option.default [] bds in
      i := List.length v - 1; Some v) env.env_var in

    let env_handles = 
      BiMap.add (name, !i) (Uid.fresh ()) env.env_handles in

    { env with env_var; env_handles }

  let bind (env : env) ((name, ty) : name * type_) =
    let name = fresh env ~basename:name () in
    name, push env (name, (ty, None))

  let get (env : env) ((name, idx) : vname) =
    let bds = Map.find_default [] name env.env_var in
    List.nth_opt bds idx
  
  let modify (env : env) ((x, i), b : vname * bvar) =
    let env_var = Map.modify x (List.modify_at i (fun _ -> b)) env.env_var in
    { env with env_var }
  
  let remove (env : env) ((x, i) : vname) =
    let env_var = Map.modify x (List.remove_at i) env.env_var in
    { env with env_var }

  let exists (env : env) (x : vname) =
    Option.is_some (get env x)
  
  let getid env x =
    BiMap.find_opt x env.env_handles

  let byid env id =
    let open Monad.Option in
    (env.env_handles |> BiMap.inverse |> BiMap.find_opt id) >>= fun x ->
    get env x >>= fun body ->
    return (x, body)
  
  let map (env : env) (f : expr option -> expr option) =
    { env with env_var = Map.map (List.map (snd_map f)) env.env_var }

  let all (env : env) =
    env.env_var
  
  let to_string env (x : name) =
    let bs = Map.find x env.env_var in
    Printf.sprintf "%s : %s" x
      (List.to_string (fun (ty, body) ->
        match body with
        | Some b -> Printf.sprintf "%s := %s" (Notation.t_tostring ty) (Notation.e_tostring b)
        | None -> Printf.sprintf "%s" (Notation.t_tostring ty)) bs)

  let to_list env =
    let open Monad.List in
    Map.bindings env.env_var >>= fun (x, bs) ->
    List.mapi (fun i b -> (Option.get (getid env (x, i)), (x, i), b)) bs
end

(* -------------------------------------------------------------------- *)
module EVars : sig
  val fresh  : ?basename:name -> unit -> name
  val push   : env -> name option * type_ -> name * env
  val exists : env -> vname -> bool
  val get    : env -> vname -> type_ option
  val remove : env -> vname -> env
  val all    : env -> (name, type_ list) Map.t
end = struct

  (** [fresh_evar_name ~basename ()] generates a fresh name for an
      existential variable, based on an optional [basename].

      We choose by convention to name existential variables with a leading '?'.
      This ensures freshness by avoiding clashes with variables names input
      by the user, by the definition of identifiers in the lexer. This also
      means that every new existential variable must be instanciated through
      this function. *)

  let evar_name_counter = ref (-1)

  let fresh ?(basename = "") () =
    incr evar_name_counter;
    "?" ^ basename ^ string_of_int !evar_name_counter

  let push (env : env) ((name, ty) : name option * type_) =
    let name = fresh ?basename:name () in
    name, { env with env_evar = Map.modify_opt name (fun bds ->
              Some (ty :: Option.default [] bds))
              env.env_evar; }

  let get (env : env) ((name, idx) : vname) =
    let bds = Map.find_default [] name env.env_evar in
    List.nth_opt bds idx

  let exists (env : env) (x : vname) =
    Option.is_some (get env x)

  let remove (env : env) ((name, idx) : vname) =
    let bds = Map.find_default [] name env.env_evar in
    let bds = List.remove_at idx bds in
    { env with env_evar = Map.add name bds env.env_evar }

  let all (env : env) =
    env.env_evar
end

(* -------------------------------------------------------------------- *)
exception RecheckFailure
exception TypingError

(* -------------------------------------------------------------------- *)
module VName : sig
  type bds

  module Map : sig
    val empty : bds
    val push  : bds -> name -> name -> bds
  end

  val lindex : bds -> name -> int
  val rindex : bds -> name -> int

  val lfind : bds -> vname -> name
  val rfind : bds -> vname -> name

  val equal : bds -> vname -> vname -> bool
end = struct
  type bds = (name * name) list

  module Map = struct
    let empty : bds =
      []

    let push (bds : bds) (x : name) (y : name) =
      (x, y) :: bds
  end
  
  let lindex (bds : bds) (x : name) : int =
    let rec aux i = function 
      | [] -> i
      | (y, _) :: bds -> aux (i + if x = y then 1 else 0) bds
    in aux 0 bds

  let rindex (bds : bds) (x : name) : int =
    let rec aux i = function 
      | [] -> i
      | (_, y) :: bds -> aux (i + if x = y then 1 else 0) bds
    in aux 0 bds

  let lfind (bds : bds) ((x, i) : vname) =
    let rec aux j = function
      | [] -> raise Not_found
      | (y, z) :: _   when x = y && j = 0 -> z
      | (y, _) :: bds when x = y && j > 0 -> aux (j-1) bds
      | _ :: bds -> aux j bds
    in aux i bds
  
  let rfind (bds : bds) ((x, i) : vname) =
    let rec aux j = function
      | [] -> raise Not_found
      | (y, z) :: _   when x = z && j = 0 -> y
      | (_, z) :: bds when x = z && j > 0 -> aux (j-1) bds
      | _ :: bds -> aux j bds
    in aux i bds

  let equal (bds : bds) ((n, i) : vname) ((m, j) : vname) =
    (n = m && i - lindex bds n = j - rindex bds m) ||
    (i = j &&
      try lfind bds (n, i) = m
      with Not_found -> false)
end

(* -------------------------------------------------------------------- *)
module Form : sig
  val f_false : form
  val f_true  : form
  val f_and   : form -> form -> form
  val f_or    : form -> form -> form
  val f_imp   : form -> form -> form
  val f_equiv : form -> form -> form
  val f_not   : form -> form

  val f_ands : form list -> form
  val f_ors  : form list -> form
  val f_imps : form list -> form -> form

  val flatten_disjunctions : form -> form list
  val flatten_conjunctions : form -> form list

  val t_unloc  : ptype -> type_
  val e_unloc  : pexpr -> expr
  val f_unloc  : pform -> form

  val parity   : logcon -> int
  val tcheck   : env -> ptype -> type_
  val trecheck : env -> type_ -> unit
  val einfer   : env -> expr -> type_
  val echeck   : env -> pexpr -> expr * type_
  val erecheck : env -> type_ -> expr -> unit
  val check    : env -> pform -> form
  val recheck  : env -> form -> unit

  val t_equal : ?bds:VName.bds -> env -> type_ -> type_ -> bool
  val e_equal : ?bds:VName.bds -> expr  -> expr  -> bool
  val f_equal : ?bds:VName.bds -> env -> form  -> form  -> bool
  val equal   : ?bds:VName.bds -> env -> term -> term -> bool

  val free_vars   : form -> name list
  val e_shift     : ?incr:int -> vname -> expr -> expr
  val f_shift     : ?incr:int -> vname -> form -> form
  val shift       : ?incr:int -> vname -> term -> term
  val shift_under : term -> term -> term
  
  val direct_subexprs : expr -> expr list
  val direct_subforms : form -> form list
  val direct_subterms : term -> term list
  
  val modify_direct_subexprs : expr -> expr list -> expr
  val modify_direct_subforms : form -> form list -> form
  val modify_direct_subterms : term -> term list -> term
  
  val rewrite : ?bds:VName.bds -> env -> term -> term -> term -> term

  val ec_fill   : expr -> ectx -> expr
  val ec_concat : ectx -> ectx -> ectx
  val ec_rev    : ectx -> ectx

  val fc_is_bound : vname -> fctx -> bool
  val fc_exit     : vname -> fctx -> vname
  val fc_fill     : form -> fctx -> form
  val fc_concat   : fctx -> fctx -> fctx
  val fc_rev      : fctx -> fctx
  
  exception InvalidContextFill of term * ctx

  val c_is_bound : vname -> ctx -> bool
  val c_exit     : vname -> ctx -> vname
  val c_fill     : term -> ctx -> term
  val c_rev      : ctx -> ctx
  val c_push     : ictx -> ctx -> ctx

  val fresh_var : ?basename:name -> name list -> name

  module Subst : sig
    type subst

    exception UnboundVariable of vname * subst

    val empty       : subst
    val aslist      : subst -> (name * sitem) list
    val oflist      : (name * sitem) list -> subst

    val fold        : ('a -> name * sitem -> 'a) -> 'a -> subst -> 'a

    val add         : vname -> expr -> subst -> subst
    val push        : name -> sitem -> subst -> subst
    val fetch       : vname -> subst -> expr
    val get_tag     : vname -> subst -> sitem option

    val is_complete : subst -> bool
    
    val e_apply1    : vname -> expr -> expr -> expr
    val e_iter      : subst -> int -> expr -> expr
    val e_apply     : subst -> expr -> expr
    val f_apply1    : vname -> expr -> form -> form
    val f_iter      : subst -> int -> form -> form
    val f_apply     : subst -> form -> form

    val close       : subst -> subst
    
    val to_string   : subst -> string
  end

  val e_unify : LEnv.lenv -> Subst.subst -> expr eqns -> Subst.subst option
  val f_unify : LEnv.lenv -> Subst.subst -> form eqns -> Subst.subst option
end = struct
  let f_and   = fun f1 f2 -> FConn (`And  , [f1; f2])
  let f_or    = fun f1 f2 -> FConn (`Or   , [f1; f2])
  let f_imp   = fun f1 f2 -> FConn (`Imp  , [f1; f2])
  let f_equiv = fun f1 f2 -> FConn (`Equiv, [f1; f2])
  let f_not   = fun f     -> FConn (`Not  , [f])
	
  let f_false : form = FFalse
  let f_true  : form = FTrue

  let f_ands (fs : form list) : form =
    match fs with
    | []      -> f_true
    | [f]     -> f
    | f :: fs -> List.fold_left f_and f fs

  let f_ors (fs : form list) : form =
    match fs with
    | []      -> f_false
    | [f]     -> f
    | f :: fs -> List.fold_left f_or f fs

  let f_imps (fs : form list) (f : form) =
    List.fold_right f_imp fs f

  let flatten_disjunctions =
    let rec doit acc f =
      match f with
      | FConn (`Or, [f1; f2]) -> doit (f2 :: acc) f1
      | _ -> f :: acc
    in fun f -> doit [] f

  let flatten_conjunctions =
    let rec doit acc f =
      match f with
      | FConn (`And, [f1; f2]) -> doit (f2 :: acc) f1
      | _ -> f :: acc
    in fun f -> doit [] f

  let parity (lg : logcon) =
    match lg with
    | `And -> 2 | `Or -> 2 | `Imp -> 2 | `Equiv -> 2 | `Not -> 1


  let t_equal =
    let rec eq_alias (bds : VName.bds) (env : env)
      (a : vname) (ty : type_) : bool =
        
      match ty with
      | TVar b ->
          if VName.equal bds a b then true
          else eq_alias bds env b (TVar a)
      
      | _ ->
          begin match TVars.get env a with
          | None | Some None -> false
          | Some Some ty' -> eq bds env ty ty'
          end

    and eq bds env ty1 ty2 =
      match ty1, ty2 with
      | TVar a, ty | ty, TVar a ->
          eq_alias bds env a ty

      | TUnit, TUnit ->
          true
        
      | TProd (tya1, tyb1), TProd (tya2, tyb2)
      | TOr   (tya1, tyb1), TOr   (tya2, tyb2) ->
             eq bds env tya1 tya2
          && eq bds env tyb1 tyb2

      | TRec (a1, ty1), TRec (a2, ty2) ->
          eq (VName.Map.push bds a1 a2) env ty1 ty2

      | _, _ ->
          false

    in fun ?(bds = VName.Map.empty) env ty1 ty2 -> eq bds env ty1 ty2

  let e_equal =
    let rec aux bds e1 e2 =
      match e1, e2 with
      | EVar x1, EVar x2 -> VName.equal bds x1 x2
      | EFun (f1, es1), EFun (f2, es2) 
        when List.length es1 = List.length es2 ->
          (f1 = f2) && List.for_all2 (aux bds) es1 es2
      | _, _ ->
          false
    in
    fun ?(bds = VName.Map.empty) e1 e2 -> aux bds e1 e2

  let f_equal =
    let rec aux bds env f1 f2 =
      match f1, f2 with
      | FTrue , FTrue
      | FFalse, FFalse -> true

      | FPred (p1, es1), FPred (p2, es2)
        when List.length es1 = List.length es2
        -> (p1 = p2)  && List.for_all2 (e_equal ~bds) es1 es2 

      | FConn (c1, fs1), FConn (c2, fs2)
        when List.length fs1 = List.length fs2 
        -> (c1 = c2) && List.for_all2 (aux bds env) fs1 fs2

      | FBind (b1, x1, ty1, f1), FBind (b2, x2, ty2, f2)
        when b1 = b2 ->
            t_equal env ty1 ty2
         && aux (VName.Map.push bds x1 x2) env f1 f2

      | _, _ ->
          false

    in fun ?(bds = VName.Map.empty) f1 f2 -> aux bds f1 f2
    
  let equal ?bds (env : env) (t1 : term) (t2 : term) : bool =
    match t1, t2 with
    | `F f1, `F f2 -> f_equal ?bds env f1 f2
    | `E e1, `E e2 -> e_equal ?bds e1 e2
    | _ -> false
    
  
  let rec free_vars =
    let open Monad.List in function
    | FTrue | FFalse -> zero
    | FPred (_, es) -> (es >>= e_vars) |> List.map name_of_vname
    | FConn (_, fs) -> fs >>= free_vars
    | FBind (_, x, _, f) -> List.remove_all (free_vars f) x
  

  let rec e_shift ?(incr = 1) (x, i : vname) = function
    | EVar (y, j) when x = y && j >= i -> EVar (y, j + incr)
    | EVar _ as e -> e
    | EFun (f, es) -> EFun (f, List.map (e_shift ~incr (x, i)) es)
 
  (* [f_shift ~incr (x, i) f] increases by [incr] the index of every occurrence of [x]
     in [f] that appears under at least [i] quantifiers that bind [x]. *)

  let rec f_shift ?(incr = 1) (x, i : vname) = function
    | FTrue | FFalse as f -> f	 
    | FPred (p, es) -> FPred (p, List.map (e_shift ~incr (x, i)) es)
    | FConn (c, fs) -> FConn (c, List.map (f_shift ~incr (x, i)) fs)
    | FBind (b, y, ty, f) -> FBind (b, y, ty, f_shift ~incr (x, i + if x = y then 1 else 0) f)
  
  let shift ?incr x = function
    | `E e -> `E (e_shift ?incr x e)
    | `F f -> `F (f_shift ?incr x f)
  
  (* [shift_under t u] will shift by 1 the variable x in [u] if [t] starts with
     a binder for x. *)

  let shift_under t u =
    match t with
    | `F FBind (_, x, _, _) -> shift (x, 0) u
    | _ -> u


  let direct_subforms = function
    | FTrue | FFalse | FPred _ -> []
    | FConn (_, fs) -> fs
    | FBind (_, _, _, f) -> [f]
  
  let direct_subexprs = function
    | EVar _ -> []
    | EFun (_, es) -> es
    
  let direct_subterms : term -> term list = function
    | `F FPred (_, es) -> List.map term_of_expr es
    | `F f -> List.map term_of_form (direct_subforms f)
    | `E e -> List.map term_of_expr (direct_subexprs e)
    
  
  let modify_direct_subforms f fs =
    match f, fs with
    | (FTrue | FFalse | FPred _), _ ->
        f

    | FConn (c, fs), fs' when List.length fs = List.length fs' ->
        FConn (c, fs')

    | FBind (b, x, ty, _), [f] ->
        FBind (b, x, ty, f)

    | _ ->
        raise (Invalid_argument "Wrong arity for new subformulas")
  
  let modify_direct_subexprs e es =
    match e, es with
    | EVar _, _ ->
        e

    | EFun (f, es), es' when List.length es = List.length es' ->
        EFun (f, es')
    
    | _ -> 
        raise (Invalid_argument "Wrong arity for new subexpressions")
  
  let modify_direct_subterms (t : term) (ts : term list) =
    match t with
    | `F FPred (p, es) when List.length es = List.length ts ->
        `F (FPred (p, (List.map expr_of_term ts)))
    
    | `F f ->
        ts |> List.map form_of_term |> modify_direct_subforms f |> term_of_form 

    | `E e ->
        ts |> List.map expr_of_term |> modify_direct_subexprs e |> term_of_expr
  

  let rec rewrite ?bds env red res (t : term) =
    if equal ?bds env red t then
      res
    else
      direct_subterms t |>
      List.map (rewrite env (shift_under t red) (shift_under t res)) |>
      modify_direct_subterms t


  let rec ec_fill e = function
    | [] -> e
    | CFun (name, args, i) :: c ->
        let ls, rs = List.split_at i args in
        EFun (name, ls @ [ec_fill e c] @ rs)
  
  let ec_concat = (@)

  let ec_rev = List.rev


  let rec fc_is_bound (x, i) = function
    | [] -> false
    | CBind (_, y, _) :: c ->
        if x = y then
          if i = 0 then true
          else fc_is_bound (x, i-1) c
        else fc_is_bound (x, i) c
    | _ :: c ->
        fc_is_bound (x, i) c

  let fc_exit (x, i) =
    let rec aux i = function
      | [] -> i
      | CBind (_, y, _) :: c when x = y -> aux (i-1) c
      | _ :: c -> aux i c
    in fun c -> (x, aux i c)

  let rec fc_fill f = function
    | [] -> f
    | CConn (conn, fs, i) :: c ->
        let ls, rs = List.split_at i fs in
        FConn (conn, ls @ [fc_fill f c] @ rs)
    | CBind (b, x, ty) :: c ->
        FBind (b, x, ty, fc_fill f c)
    
  let fc_concat = (@)

  let fc_rev = List.rev
    
    
  let c_is_bound x = function
    | CForm c | CExprPred (c, _, _, _, _) -> fc_is_bound x c
    | CExpr _ -> false
    
  let c_exit x = function
    | CForm c | CExprPred (c, _, _, _, _) -> fc_exit x c
    | CExpr _ -> x

  exception InvalidContextFill of term * ctx

  let c_fill t c = match t, c with
    | `F f, CForm c -> `F (fc_fill f c)
    | `E e, CExpr c -> `E (ec_fill e c)
    | `E e, CExprPred (fc, name, args, i, ec) ->
        let ls, rs = List.split_at i args in
        `F (fc_fill (FPred (name, ls @ [ec_fill e ec] @ rs)) fc)
    | _ -> raise (InvalidContextFill (t, c))

  let c_rev = function
    | CForm c -> CForm (fc_rev c)
    | CExpr c -> CExpr (ec_rev c)
    | CExprPred (fc, name, args, i, ec) ->
        CExprPred (fc_rev fc, name, args, i, ec_rev ec)
    
  let c_push_e ic = function
    | CExpr c -> CExpr (ic :: c)
    | CExprPred (fc, name, args, i, ec) ->
        CExprPred (fc, name, args, i, ic :: ec)
    | _ -> raise (Invalid_argument "cannot push expression to formula context")
    
  let c_push_p (p, args, i) = function
    | CForm fc -> CExprPred (fc, p, args, i, [])
    | _ -> raise (Invalid_argument "cannot push predicate to expression context")
  
  let c_push_f ic = function
    | CForm c -> CForm (ic :: c)
    | _ -> raise (Invalid_argument "cannot push formula to expression context")
  
  let c_push ic c =
    match ic with
    | `E e -> c_push_e e c
    | `P p -> c_push_p p c
    | `F f -> c_push_f f c
    | `None -> c


  (* [fresh_var ~basename names] generates a fresh name for a
     variable relative to the ones in [names], based on an optional [basename]. *)
  let fresh_var ?(basename = "x") names =
    if not (List.mem basename names) then
      basename
    else
      let rec aux n =
        let basename = basename ^ string_of_int n in
        if not (List.mem basename names)
        then basename
        else aux (n+1)
      in
      aux 0


  let rec t_unloc (t : ptype) : type_ =
    match unloc t with
    | PTUnit -> TUnit
    | PTVar x -> TVar (unloc x, 0)
    | PTSum (t1, t2) -> TOr (t_unloc t1, t_unloc t2)
    | PTProd (t1, t2) -> TProd (t_unloc t1, t_unloc t2)
    | PTRec (x, t) -> TRec (unloc x, t_unloc t)
  
  let rec e_unloc (e : pexpr) : expr =
    match unloc e with
    | PEVar (x, i) -> EVar (unloc x, i)
    | PEApp (f, args) -> EFun (unloc f, List.map e_unloc args)
  
  let rec f_unloc (f : pform) : form =
    let pred name fs = FConn (name, List.map f_unloc fs) in

    match unloc f with
    | PFApp (p, args) -> FPred (unloc p, List.map e_unloc args)
    | PFCst b -> if b then FTrue else FFalse

    | PFAnd   (f1, f2) -> pred `And   [f1; f2]
    | PFOr    (f1, f2) -> pred `Or    [f1; f2]
    | PFImp   (f1, f2) -> pred `Imp   [f1; f2]
    | PFEquiv (f1, f2) -> pred `Equiv [f1; f2]
    | PFNot   f1       -> pred `Not   [f1]
    
    | PFForall ((x, ty), f) -> FBind (`Forall, unloc x, t_unloc ty, f_unloc f)
    | PFExists ((x, ty), f) -> FBind (`Exist, unloc x, t_unloc ty, f_unloc f)


  (* FIXME *)
  let rec trecheck (env : env) (ty : type_) : unit =
    match ty with
    | TVar x ->
        if not (TVars.exists env x) then
          raise RecheckFailure

    | TUnit ->
        ()

    | TProd (ty1, ty2)
    | TOr   (ty1, ty2) ->
        List.iter (trecheck env) [ty1; ty2]

    | TRec (x, ty) ->
        trecheck (TVars.push env (x, None)) ty

  let rec einfer (env : env) (e : expr) : type_ =
    match e with
    | EVar x -> begin
        match Vars.get env x with
        | None          -> raise TypingError
        | Some (xty, _) -> xty
      end

    | EFun (f, args) -> begin
        match Funs.get env f with
        | None -> raise TypingError
        | Some (fargs, fres) ->
            if List.length fargs <> List.length args then
              raise TypingError;
            let args = List.map (einfer env) args in
            if not (List.for_all2 (t_equal env) fargs args) then
              raise TypingError;
            fres
      end

  let rec erecheck (env : env) (ty : type_) (expr : expr) : unit =
    match expr with
    | EVar x ->
        let xty, _ = Option.get_exn (Vars.get env x) RecheckFailure in
        if not (t_equal env ty xty) then raise RecheckFailure

    | EFun (f, args) ->
        let sig_, res = Option.get_exn (Funs.get env f) RecheckFailure in
        if not (t_equal env ty res) then
          raise RecheckFailure;
        if List.length sig_ <> List.length args then
          raise RecheckFailure;
        List.iter2 (erecheck env) sig_ args

  let rec recheck (env : env) (form : form) : unit =
    match form with
    | FTrue | FFalse -> ()
    
    | FPred (name, [e1; e2]) when name = "_EQ" ->
        let t1, t2 = pair_map (einfer env) (e1, e2) in
        if not (t_equal env t1 t2) then raise RecheckFailure

    | FPred (name, args) -> begin
        let sig_ = Option.get_exn (Prps.get env name) RecheckFailure in
        if List.length sig_ <> List.length args then
          raise RecheckFailure;
        List.iter2 (erecheck env) sig_ args
      end

    | FConn (lg, forms) ->
        if List.length forms <> parity lg then
          raise RecheckFailure;
        List.iter (recheck env) forms

    | FBind (_, x, xty, f) ->
        trecheck env xty; recheck (Vars.push env (x, (xty, None))) f


  let rec tcheck (env : env) (ty : ptype) =
    match unloc ty with
    | PTUnit          -> TUnit
    | PTSum  (t1, t2) -> TOr   (tcheck env t1, tcheck env t2)
    | PTProd (t1, t2) -> TProd (tcheck env t1, tcheck env t2)

    | PTRec (x, t) ->
        TRec (unloc x, tcheck (TVars.push env (unloc x, None)) t)

    | PTVar x ->
        if not (TVars.exists env (unloc x, 0)) then
          raise TypingError;
        TVar (unloc x, 0)

  let echeck (env : env) (e : pexpr) =
    let e = e_unloc e in
    e, einfer env e

  let rec check (env : env) (form : pform) =
    let pred name fs = FConn (name, List.map (check env) fs) in

    match unloc form with
    | PFCst true  -> FTrue
    | PFCst false -> FFalse

    | PFAnd   (f1, f2) -> pred `And   [f1; f2]
    | PFOr    (f1, f2) -> pred `Or    [f1; f2]
    | PFImp   (f1, f2) -> pred `Imp   [f1; f2]
    | PFEquiv (f1, f2) -> pred `Equiv [f1; f2]
    | PFNot   f1       -> pred `Not   [f1]
    
    | PFApp (name, [e1; e2]) when unloc name = "_EQ" ->
        let (e1, t1), (e2, t2) = pair_map (echeck env) (e1, e2) in
        if not (t_equal env t1 t2) then raise TypingError
        else FPred ("_EQ", [e1; e2])

    | PFApp (name, args) -> begin
        match Prps.get env (unloc name) with
        | None    -> raise TypingError
        | Some ar ->
            if List.length args <> List.length ar then
              raise TypingError;
            let args = List.map (echeck env) args in
            if not (List.for_all2 (t_equal env) ar (List.snd args)) then
              raise TypingError;
            FPred (unloc name, List.fst args)
      end

    | PFForall ((x, xty), f) ->
        let xty = tcheck env xty in
        let f   = check (Vars.push env (unloc x, (xty, None))) f in
        FBind (`Forall, unloc x, xty, f)

    | PFExists ((x, xty), f) ->
        let xty = tcheck env xty in
        let f   = check (Vars.push env (unloc x, (xty, None))) f in
        FBind (`Exist, unloc x, xty, f)

  module Subst = struct
    type subst = (name * sitem) list


    let empty = []

    let aslist (s : subst) : _ list =
      s

    let oflist (s : _ list) : subst =
      s

    let fold = List.fold_left


    let rec get_tag ((n, i) as x : vname) (s : subst) =
      match s with
      | [] ->
          None
      | (m, tag) :: s when n = m ->
          if i = 0 then Some tag else get_tag (n, i-1) s
      | _ :: s ->
          get_tag x s

    let flex (x : vname) (s : subst) =
      get_tag x s = Some Sflex
  	            
    let bound (x : vname) (s : subst) =
      match get_tag x s with Some (Sbound _) -> true | _ -> false
    

    exception UnboundVariable of vname * subst
  
    let fetch (x : vname) (s : subst) =
      match get_tag x s with
      | Some (Sbound e) -> e
      | _ -> raise (UnboundVariable (x, s))
  
    let rec add ((n, i) as x : vname) (e : expr) : subst -> subst = function
      | [] -> failwith "Subst.add [1]"
      | (m, t) :: s when n <> m -> (m, t) :: (add x e s)
      | (m, t) :: s when n = m && i > 0 -> (m, t) :: (add (n, i-1) e s)
      | (m, Sflex) :: s when n = m && i = 0 -> (m, Sbound e) :: s
      | _ -> failwith "Subst.add [2]"
    
    let push m t s = (m, t) :: s


    let is_complete (s : subst) =
      List.for_all (fun (_, tag) -> tag <> Sflex) s


    let rec e_apply1 ((x, i) : name * int) (e : expr) (tg : expr) : expr =
      match tg with
      | EVar (y, j) when x = y && i = j ->
          e

      | EVar (y, j) when x = y && i < j ->
          EVar (y, j-1)

      | EVar _ ->
          tg

      | EFun (f, args) ->
          EFun (f, List.map (e_apply1 (x, i) e) args)

    let rec f_apply1 ((x, i) : name * int) (e : expr) (f : form) : form =
      match f with
      | FTrue | FFalse ->
          f

      | FConn (lg, fs) ->
          FConn (lg, List.map (f_apply1 (x, i) e) fs)

      | FPred (name, args) ->
          FPred (name, List.map (e_apply1 (x, i) e) args)

      | FBind (bd, y, ty, f) ->
          FBind (bd, y, ty, f_apply1 (x, i + (if x = y then 1 else 0)) (e_shift (y, i) e) f)


    let rec e_iter s i e =
      if i = 0 then e else
        match s with
        | [] -> assert false
        | (x, Sbound e) :: s ->
            e_iter s (i-1) (e_apply1 (x, 0) e e)
        | (_, _) :: s ->
            e_iter s (i-1) e
	    
    let rec f_iter s i f =
      if i = 0 then f else
        match s with
        | [] -> assert false
        | (x, Sbound e) :: s ->
            f_iter s (i-1) (f_apply1 (x, 0) e f)
        | (_, _) :: s ->
            f_iter s (i-1) f
            

    let e_apply s e =
      e_iter s (List.length s) e

    let f_apply s f =
      f_iter s (List.length s) f
      

    let rec e_close s = function
      | EVar x ->
          begin
            try e_close s (fetch x s)
            with UnboundVariable _ -> EVar x
          end
      | EFun (f, es) ->
          EFun (f, List.map (e_close s) es)
      
    let close s =
      s |> List.map begin fun (x, tag) ->
        let tag = match tag with
          | Sbound e -> Sbound (e_close s e)
          | _ -> tag
        in x, tag
      end
      

    let to_string =
      List.to_string ~sep:", " ~left:"{" ~right:"}"
        (fun (x, tag) ->
          match tag with
          | Sflex -> "?" ^ x
          | Sbound e -> x ^ " := " ^ (Notation.e_tostring e))
  end


  let rec occurs (x : vname) : expr -> bool = function
    | EVar y when x = y -> true
    | EFun (_, ts) -> List.fold_left (fun b t -> b || occurs x t) false ts
    | _ -> false
  
  let rec occurs_under ((n, i) as x : vname) : expr -> bool = function
    | EVar (m, j) when n = m && j <= i -> true
    | EFun (_, ts) -> List.fold_left (fun b t -> b || occurs_under x t) false ts
    | _ -> false


  (** [e_unify env s eqns] implements a variant of Martelli and Montanari's
      unification algorithm on a list of term equations [eqns], with additional
      handling of a substitution [s] holding the list of bindings and unifiable (or
      "flex") variables, and a local environment [lenv] holding a context of locally
      bound variables. *)

  let rec e_unify (lenv : LEnv.lenv) (s : Subst.subst) = function

    (* success *)
    | [] ->
        Some (Subst.close s)

    | (t, u) :: eqns ->

        let unify_cond x t =
          Subst.flex x s &&
          not (occurs x t) && (* maybe unnecessary check? *)
          Map.for_all (fun n i -> 
            not (occurs_under (n, i) t))
            (LEnv.indices lenv)
        in
        let unify_body x t =
          e_unify lenv (Subst.add x t s) eqns
        in

        let substitute_cond x = Subst.bound x s in
        let substitute_body x t =
          e_unify lenv s (((Subst.fetch x s), t) :: eqns)
        in
      
        match t, u with

        (* (eliminate) is decomposed into the 2 following mutually exclusive cases: *)

        (* (unify) *)
        | EVar x, t when unify_cond x t -> unify_body x t
        | t, EVar x when unify_cond x t -> unify_body x t

        (* (substitute) *)
        | EVar x, t when substitute_cond x -> substitute_body x t
        | t, EVar x when substitute_cond x -> substitute_body x t

        (* (delete) *)
        | EVar x, EVar y when x = y ->
            e_unify lenv s eqns

        (* (decompose) *)
        | EFun (f, ts), EFun (g, us) when f = g ->
            e_unify lenv s ((List.combine ts us) @ eqns)

        (* (fail) *)
        | _ -> None
	

  (** [f_unify env s eqns] does unification of a list of equations [eqns] between
      formulas, updating along the way a substitution [s] and a local environment [lenv]
      holding a context of locally bound variables.
  *)
  let rec f_unify (lenv : LEnv.lenv) (s : Subst.subst) =
    let open Monad.Option in function

    | [] -> Some s

    | (f1, f2) :: eqns -> match f1, f2 with

        | FTrue, FTrue | FFalse, FFalse ->
          
            f_unify lenv s eqns

        | FPred (p1, l1), FPred (p2, l2)
          when p1 = p2 && List.length l1 = List.length l2 ->       

            e_unify lenv s (List.combine l1 l2) >>= fun s ->
            f_unify lenv s eqns

        | FConn (c1, l1), FConn (c2, l2)
          when c1 = c2 && List.length l1 = List.length l2 ->

            let subeqns = List.combine l1 l2 in
            f_unify lenv s (subeqns @ eqns)

        | FBind (b1, x1, ty1, f1), FBind (b2, x2, ty2, f2)
          when b1 = b2 && ty1 = ty2 ->

            let f2 = Subst.f_apply1 (x2, 0) (EVar (x1, 0)) (f_shift (x1, 0) f2) in
            f_unify (LEnv.enter lenv x1) s [f1, f2] >>= fun s ->
            f_unify lenv s eqns

        | _ -> None
end

(* -------------------------------------------------------------------- *)
module Goal : sig
  type entry

  val check_entry : env -> pvar -> entry
  val env_of_entries : pvar list -> env
  val check : pgoal -> env * form list * form
end = struct
  type entry =
    | EPVar  of (name * arity)
    | ETFun  of (name * sig_)
    | ETVar  of (name * bvar)
    | ETTVar of (name * type_ option)
    
  let check_entry env =
    let for_type = Form.tcheck env in
    let for_expr = Form.echeck env in
    function
    | PProp (name, ar) ->
        EPVar (unloc name, List.map for_type ar)
    | PFun (name, (ar, ty)) ->
        ETFun (unloc name, (List.map for_type ar, for_type ty))
    | PVar (name, ty) ->
        ETVar (unloc name, (for_type ty, None))
    | PExpr (name, body) ->
        let body, ty = for_expr body in
        ETVar (unloc name, (ty, Some body))
    | PTVar name ->
        ETTVar (unloc name, None)
    | PType (name, ty) ->
        ETTVar (unloc name, Some (for_type ty))

  let env_of_entries (entries : pvar list) =
    List.fold_left (fun env entry ->
      match check_entry env entry with
      | EPVar  nmty -> Prps.push  env nmty
      | ETFun  nmty -> Funs.push  env nmty
      | ETVar  nmty -> Vars.push  env nmty
      | ETTVar nmty -> TVars.push env nmty) Env.empty entries
      
  let check ((ps, hs, f) : pgoal) =
    let env = env_of_entries ps in
    let for_form = Form.check env in
    (env, List.map for_form hs, for_form f)
end<|MERGE_RESOLUTION|>--- conflicted
+++ resolved
@@ -592,16 +592,10 @@
             [span [Xml.entity "#x22A5"]]
 
         | FConn (`Not, [FPred ("_EQ", [e1; e2])]) ->
-<<<<<<< HEAD
-            [span (for_expr ?id (0 :: p) e1);
-             span [Xml.entity "nbsp"; Xml.entity "#x2260"; Xml.entity "nbsp"];
-             span (for_expr ?id (1 :: p) e2)]
-=======
             [span ~a:(thisid (0 :: p)) (
               [span (for_expr ?id (0 :: 0 :: p) e1);
                span [Xml.entity "nbsp"; Xml.entity "#x2260"; Xml.entity "nbsp"];
                span (for_expr ?id (1 :: 0 :: p) e2)])]
->>>>>>> 1f1f92b4
 
         | FConn (lg, fs) -> begin
             let xml_lg =
@@ -786,16 +780,10 @@
             [mo (UTF8.of_char (UChar.of_int 0x22A5))]
 
         | FConn (`Not, [FPred ("_EQ", [e1; e2])]) ->
-<<<<<<< HEAD
-            (for_expr ?id (0 :: p) e1) @
-            [mo (UTF8.of_char (UChar.of_int 0x2260))] @
-            (for_expr ?id (1 :: p) e2)
-=======
             [row ~a:(thisid (0 :: p)) (
               (for_expr ?id (0 :: 0 :: p) e1) @
               [mo (UTF8.of_char (UChar.of_int 0x2260))] @
               (for_expr ?id (1 :: 0 :: p) e2))]
->>>>>>> 1f1f92b4
 
         | FConn (lg, fs) -> begin
             let xml_lg =
