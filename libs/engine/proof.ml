(* -------------------------------------------------------------------- *)
open Utils
open Fo

(* -------------------------------------------------------------------- *)
module Handle : sig
  type t = private int

  val ofint : int -> t
  val fresh : unit -> t
  val eq    : t -> t -> bool
  val toint : t -> int
end = struct
  type t = int

  let fresh () : t =
    Utils.Uid.fresh ()

  let ofint (i : int) : t =
    i

  let toint (t : t) : int =
    t

  let eq = ((=) : t -> t -> bool)
end

(* -------------------------------------------------------------------- *)
type pnode = ..

exception InvalidGoalId    of Handle.t
exception InvalidHyphId    of Handle.t
exception SubgoalNotOpened of Handle.t

module Proof : sig
  type proof

  type hyp = {
    h_src  : Handle.t option;
    h_gen  : int;
    h_form : form;
  }

  type hyps = (Handle.t, hyp) Map.t

  module Hyps : sig
    val byid : hyps -> Handle.t -> hyp
  end

  type pregoal = {
    g_env  : env;
    g_hyps : hyps;
    g_goal : form;
  }

  type pregoals = pregoal list

  val init   : env -> form -> proof
  val closed : proof -> bool
  val opened : proof -> Handle.t list
  val byid   : proof -> Handle.t -> pregoal

  type meta = < > Js_of_ocaml.Js.t

  val set_meta : proof -> Handle.t -> meta option -> unit
  val get_meta : proof -> Handle.t -> meta option

  val progress :
    proof -> Handle.t -> pnode -> form list -> proof

  val sprogress :
    proof -> ?clear:bool -> Handle.t -> pnode ->
      ((Handle.t option * form list) list * form) list -> proof

  val xprogress :
    proof -> Handle.t -> pnode -> pregoals -> proof
end = struct
  module Js = Js_of_ocaml.Js

  type hyp = {
    h_src  : Handle.t option;
    h_gen  : int;
    h_form : form;
  }

  type hyps = (Handle.t, hyp) Map.t

  type pregoal = {
    g_env  : env;
    g_hyps : hyps;
    g_goal : form;
  }

  type pregoals = pregoal list

  type proof = {
    p_root : Handle.t;
    p_maps : (Handle.t, goal) Map.t;
    p_crts : Handle.t list;
    p_frwd : (Handle.t, gdep) Map.t;
    p_bkwd : (Handle.t, gdep) Map.t;
    p_meta : (Handle.t, < > Js.t) Map.t ref;
  }

  and goal = { g_id: Handle.t; g_pregoal: pregoal; }

  and gdep = {
    d_src : Handle.t;
    d_dst : Handle.t list;
    d_ndn : pnode;
  }

  module Hyps = struct
    let byid (hyps : hyps) (id : Handle.t) =
      Option.get_exn
        (Map.Exceptionless.find id hyps)
        (InvalidHyphId id)
  end

  let mk_hyp ?(src : Handle.t option) ?(gen : int = 0) form =
    { h_src = src; h_gen = gen; h_form = form; }

  let init (env : env) (goal : form) =
    Form.recheck env goal;

    let uid  = Handle.fresh () in
    let root = { g_id = uid; g_pregoal = {
        g_env  = env;
        g_hyps = Map.empty;
        g_goal = goal;
      }
    } in

    { p_root = uid;
      p_maps = Map.singleton uid root;
      p_crts = [uid];
      p_frwd = Map.empty;
      p_bkwd = Map.empty;
      p_meta = ref Map.empty; }

  let closed (proof : proof) =
    List.is_empty proof.p_crts

  let opened (proof : proof) =
    proof.p_crts

  let byid (proof : proof) (id : Handle.t) : pregoal =
    let goal =
      Option.get_exn
        (Map.Exceptionless.find id proof.p_maps)
        (InvalidGoalId id)
    in goal.g_pregoal

  type meta = < > Js_of_ocaml.Js.t

  let set_meta (proof : proof) (id : Handle.t) (meta : meta option) : unit =
    match meta with
    | None ->
        proof.p_meta := Map.remove id !(proof.p_meta)
        
    | Some meta ->
        proof.p_meta := Map.add id meta !(proof.p_meta)

  let get_meta (proof : proof) (id : Handle.t) : meta option =
    Map.Exceptionless.find id !(proof.p_meta)

  let xprogress (pr : proof) (id : Handle.t) (pn : pnode) (sub : pregoals) =
    let _goal = byid pr id in

    let sub =
      let for1 sub =
        let hyps = Map.map (fun h -> { h with h_gen = h.h_gen + 1 }) sub.g_hyps in
        let sub  = { sub with g_hyps = hyps } in
        { g_id = Handle.fresh (); g_pregoal = sub; }
      in List.map for1 sub in

    let sids = List.map (fun x -> x.g_id) sub in

    let gr, _, go =
      try  List.pivot (Handle.eq id) pr.p_crts
      with Invalid_argument _ -> raise (SubgoalNotOpened id) in

    let dep = { d_src = id; d_dst = sids; d_ndn = pn; } in

    let meta =
      match Map.Exceptionless.find id !(pr.p_meta) with
      | None ->
          !(pr.p_meta)

      | Some meta ->
          List.fold_left
            (fun map id -> Map.add id meta map)
            !(pr.p_meta) sids
    in

    let map =
      List.fold_right
        (fun sub map -> Map.add sub.g_id sub map)
        sub pr.p_maps in

    { pr with
        p_maps = map;
        p_crts = gr @ sids @ go;
        p_frwd = Map.add id dep pr.p_frwd;
        p_bkwd = List.fold_right (Map.add^~ dep) sids pr.p_bkwd;
        p_meta = ref meta; }

  let sprogress (pr : proof) ?(clear = false) (id : Handle.t) (pn : pnode) sub =
    let goal = byid pr id in

    let for1 (newlc, concl) =
      let subfor1 hyps (hid, newlc) =
        let hyps =
          Option.fold (fun hyps hid ->
            let _h = (Hyps.byid hyps hid).h_form in
            if clear then Map.remove hid hyps else hyps)
          hyps hid in
        let hsrc = if clear then None else hid in

        let hyps = List.fold_left (fun hyps newh ->
            Map.add (Handle.fresh ()) (mk_hyp ?src:hsrc newh) hyps)
          hyps newlc
        in hyps in

      let hyps = List.fold_left subfor1 goal.g_hyps newlc in
      { g_env = goal.g_env; g_hyps = hyps; g_goal = concl; }

    in xprogress pr id pn (List.map for1 sub)      

  let progress (pr : proof) (id : Handle.t) (pn : pnode) (sub : form list) =
    let goal = byid pr id in
    let sub  = List.map (fun x -> { goal with g_goal = x }) sub in
    xprogress pr id pn sub
end

(* -------------------------------------------------------------------- *)
exception TacticNotApplicable

module CoreLogic : sig
  type targ   = Proof.proof * Handle.t
  type tactic = targ -> Proof.proof
  type path   = string
  type ipath  = { root : int; ctxt : int; sub : int list; }
  type gpath  = [`S of path | `P of ipath]

  val cut       : Fo.form -> tactic
  val intro     : ?variant:int -> tactic
  val elim      : ?clear:bool -> Handle.t -> tactic
  val ivariants : targ -> string list
  val forward   : (Handle.t * Handle.t) -> tactic

  type asource = [
    | `Click of gpath
    | `DnD   of adnd
  ]

  and adnd = { source : gpath; destination : gpath option; }

  type osource = [
    | `Click of ipath
    | `DnD   of ipath * ipath
  ]

  val path_of_ipath : ipath -> path

  type action = Handle.t * [
    | `Elim    of Handle.t
    | `Intro   of int
    | `Forward of Handle.t * Handle.t
    | `DisjDrop of Handle.t
    | `ConjDrop of Handle.t
  ]

  exception InvalidPath

  val actions : Proof.proof -> asource ->
                  (string * ipath list * osource * action) list
 (* string : doc
    ipath list : surbrillance
    osource 
 *)

  val apply   : Proof.proof -> action -> Proof.proof
end = struct
  type targ   = Proof.proof * Handle.t
  type tactic = targ -> Proof.proof
  type path   = string
  type ipath  = { root : int; ctxt : int; sub : int list; }
  type gpath  = [`S of path | `P of ipath]

  type pnode += TIntro

  let prune_premisses =
    let rec doit acc = function
      | FConn (`Imp, [f1; f2]) -> doit (f1 :: acc) f2
      | f -> (List.rev acc, f)
    in fun f -> doit [] f

  let rec remove_form f = function
      | [] -> raise TacticNotApplicable
      | g::l when Form.equal g f -> l
      | g::l -> g::(remove_form f l)

  let intro ?(variant = 0) ((pr, id) : targ) =
    match variant, (Proof.byid pr id).g_goal with
    | 0, FConn (`And, [f1; f2]) ->
        Proof.progress pr id TIntro [f1; f2]

    | 0, FConn (`Imp, [f1; f2]) ->
        Proof.sprogress pr id TIntro
          [[None, [f1]], f2]

    | 0, FConn (`Equiv, [f1; f2]) ->
        Proof.progress pr id TIntro
          [Form.f_imp f1 f2; Form.f_imp f2 f1]

    | 0, FConn (`Or, [f; _]) ->
        Proof.progress pr id TIntro [f]

    | 1, FConn (`Or, [_; f]) ->
        Proof.progress pr id TIntro [f]

    | 0, FConn (`Not, [f]) ->
        Proof.sprogress pr id TIntro
          [[None, [f]], FFalse]

    | 0, FTrue ->
        Proof.progress pr id TIntro []

    | _ -> raise TacticNotApplicable

  type pnode += OrDrop of Handle.t

  let or_drop (h : Handle.t) ((pr, id) : targ) =
    let gl   = Proof.byid pr id in
    let _hy  = (Proof.Hyps.byid gl.g_hyps h).h_form in
    let _gll = Form.flatten_disjunctions gl.g_goal in
    Proof.sprogress pr id (OrDrop id) []

  type pnode += AndDrop of Handle.t

  let and_drop (h : Handle.t) ((pr, id) : targ) =
    let gl  = Proof.byid pr id in
    let hy  = (Proof.Hyps.byid gl.g_hyps h).h_form in
    let gll = Form.flatten_disjunctions gl.g_goal in
    let ng  = Form.f_ands (remove_form hy gll) in

    Proof.sprogress pr id (AndDrop id) [[None, []], ng]

  type pnode += TElim of Handle.t

  let elim ?clear (h : Handle.t) ((pr, id) : targ) =
    let gl = Proof.byid pr id in
    let hy = (Proof.Hyps.byid gl.g_hyps h).h_form in

    let pre, hy = prune_premisses hy in
    let subs = List.map (fun f -> [Some h, []], f) pre in

    if Form.f_equal hy gl.g_goal then
      Proof.sprogress pr id (TElim id) subs
    else

    match hy with
    | FConn (`And, [f1; f2]) ->
        Proof.sprogress pr ?clear id (TElim id)
          (subs @ [[Some h, [f1; f2]], gl.g_goal])

    | FConn (`Or, [f1; f2]) ->
        Proof.sprogress pr ?clear id (TElim id)
          (subs @ [[Some h, [f1]], gl.g_goal;
                   [Some h, [f2]], gl.g_goal])

    | FConn (`Equiv, [f1; f2]) ->
        Proof.sprogress pr ?clear id (TElim id)
          (subs @ [[Some h, [Form.f_imp f1 f2; Form.f_imp f2 f1]], gl.g_goal])

    | FConn (`Not, [f]) ->
        Proof.sprogress pr ?clear id (TElim id)
          (subs @ [[Some h, []], f])

    | FFalse ->
        Proof.sprogress pr ?clear id (TElim id) subs

    | FTrue ->
        Proof.sprogress pr ?clear id (TElim id)
          (subs @ [[Some h, []], gl.g_goal])

    | _ -> raise TacticNotApplicable

  let ivariants ((pr, id) : targ) =
    match (Proof.byid pr id).g_goal with
    | FConn (`And  , _) -> ["And-intro"]
    | FConn (`Or   , _) -> ["Or-intro-L"; "Or-intro-R"]
    | FConn (`Imp  , _) -> ["Imp-intro"]
    | FConn (`Equiv, _) -> ["Equiv-intro"]
    | FConn (`Not  , _) -> ["Not-intro"]

    | _ -> []

  type pnode += TForward of Handle.t * Handle.t

  let forward (hsrc, hdst) ((pr, id) : targ) =
    let gl  = Proof.byid pr id in
    let src = (Proof.Hyps.byid gl.g_hyps hsrc).h_form in
    let dst = (Proof.Hyps.byid gl.g_hyps hdst).h_form in

    match dst with
<<<<<<< HEAD
      | FConn (`Imp, [_; _]) as f0 ->
          let (hf, cf) = prune_premisses f0 in
          let nhf = remove_form src hf in
          let nf = Form.f_imps nhf cf in
            Proof.sprogress pr ~clear:true id (TForward (hsrc, hdst))
              ([[Some hdst, [nf]], gl.g_goal])
=======
    | FConn (`Imp, [f; f']) when Form.f_equal f src ->
        Proof.sprogress pr ~clear:true id (TForward (hsrc, hdst))
          ([[Some hdst, [f']], gl.g_goal])
>>>>>>> 26b04149

    | _ -> raise TacticNotApplicable

  type pnode += TCut of Fo.form * Handle.t

  let cut (form : form) ((proof, hd) : targ) =
    let goal = Proof.byid proof hd in

    Fo.Form.recheck goal.g_env form;

    let subs = [[], form] in
    
    Proof.sprogress proof hd (TCut (form, hd))
      (subs @ [[None, [form]], goal.g_goal])

  type action = Handle.t * [
    | `Elim    of Handle.t
    | `Intro   of int
    | `Forward of Handle.t * Handle.t
    | `DisjDrop of Handle.t
    | `ConjDrop of Handle.t
  ]

  exception InvalidPath
  exception InvalidFormPath

  let rec subform (f : form) (p : int list) =
    match p with [] -> f | i :: subp ->

    match f with
    | FConn (_, fs) ->
        let subf =
          try  List.nth fs i
          with Failure _ -> raise InvalidFormPath
        in subform subf subp

    | _ ->
        raise InvalidFormPath

  let mk_ipath ?(ctxt : int = 0) ?(sub : int list = []) (root : int) =
    { root; ctxt; sub; }

  let ipath_strip (p : ipath) =
    { p with sub = [] }

  let path_of_ipath (p : ipath) =
    let pp_sub =
      Format.pp_print_list
        ~pp_sep:(fun fmt () -> Format.fprintf fmt "/")
        Format.pp_print_int
    in
    Format.asprintf "%d/%d:%a" p.root p.ctxt pp_sub p.sub

  let ipath_of_path (p : path) =
    let root, ctxt, sub =
      try
        Scanf.sscanf p "%d/%d:%s" (fun x1 x2 x3 -> (x1, x2, x3))
      with
      | Scanf.Scan_failure _
      | End_of_file ->
          raise InvalidPath in

    if root < 0 || ctxt < 0 then
      raise InvalidPath;

    let sub =
      let sub = if sub = "" then [] else String.split_on_char '/' sub in

      try  List.map int_of_string sub
      with Failure _ -> raise InvalidPath

    in

    if List.exists (fun x -> x < 0) sub then
      raise InvalidPath;

    { root; ctxt; sub; }

  let of_ipath (proof : Proof.proof) (p : ipath) =
    let { root; ctxt; sub; } = p in

    let goal =
      try  Proof.byid proof (Handle.ofint root)
      with InvalidGoalId _ -> raise InvalidPath in

    let target, subf =
      try
        match ctxt with
        | ctxt when ctxt <= 0 ->
            (`C goal.Proof.g_goal, subform goal.Proof.g_goal sub)
  
        | _ -> begin
            try
              let rp = Handle.ofint ctxt in
              let { Proof.h_form = hf; _ } as hyd =
                Proof.Hyps.byid goal.Proof.g_hyps rp in
              (`H (rp, hyd), subform hf sub)
            with InvalidHyphId _ -> raise InvalidPath
          end

      with InvalidFormPath -> raise InvalidPath

    in (goal, Handle.ofint root, target, (sub, subf))

  let ipath_of_gpath (p : gpath) =
    match p with `S p -> ipath_of_path p | `P p -> p

  let of_gpath (proof : Proof.proof) (p : gpath) =
    of_ipath proof (ipath_of_gpath p)

  type asource = [
    | `Click of gpath
    | `DnD   of adnd
  ]

  and adnd = { source : gpath; destination : gpath option; }

  type osource = [
    | `Click of ipath
    | `DnD   of ipath * ipath
  ]

  let rebuild_path i =
    let rec aux l = function
      | 0 -> 0::l
      | i -> aux (1::l) (i-1)
    in List.rev (aux [] i)

  let rebuild_pathd l i =
    if i+1 = l then [1] else
      
    let rec aux = function
      | 0 -> []
      | i -> 0::(aux (i-1))
    in
    if i = 0 then (aux (l-1)) else
      (aux (l - i - 1))@[1]

  let actions (proof : Proof.proof) (p : asource)
      : (string * ipath list * osource * action) list
  =
    match p with
    | `Click p -> begin
      let _goal, hd, target, (_fs, _subf) = of_gpath proof p in
  
      match target with
      | `C _ -> begin
          let iv = ivariants (proof, hd) in
          let bv = List.length iv <= 1 in
  
          List.mapi
            (fun i x ->
              let sub = if bv then None else Some i in
              let sub = List.of_option sub in
              let hg  = mk_ipath (Handle.toint hd) ~sub:sub in
              (x, [hg], `Click hg, (hd, `Intro i)))
            iv
        end
  
      | `H (rp, _) ->
          let hg = mk_ipath (Handle.toint hd) ~ctxt:(Handle.toint rp) in
          ["Elim", [hg], `Click hg, (hd, `Elim rp)]
      end

    | `DnD { source = src; destination = dsts; } -> begin
      let module E = struct exception Nothing end in

      let pr, hd1, tg1, _ = of_gpath proof src in

      let for_destination (dst : gpath) =
        try
          let _, hd2, tg2, _ = of_gpath proof dst in
  
          if not (Handle.eq hd1 hd2) then
            raise E.Nothing;
  
          match tg1, tg2 with
          | `H (tg1, { h_form = f1; _ }),
<<<<<<< HEAD
            `H (tg2, { h_form = (FConn (`Imp, [_; _])) as f; _})
              when not (Handle.eq tg1 tg2) 
=======
            `H (tg2, { h_form = FConn (`Imp, [f; _]); _})
              when not (Handle.eq tg1 tg2) && Form.f_equal f1 f
>>>>>>> 26b04149
            ->
      
              let (hl, _) = prune_premisses f in

              begin match List.findex (Form.equal f1) hl with
              | None -> raise E.Nothing
              | Some i ->
                  let path = rebuild_path i in
                  let src = mk_ipath (Handle.toint hd1) ~ctxt:(Handle.toint tg1) in
                  let dst = mk_ipath (Handle.toint hd1) ~ctxt:(Handle.toint tg2)  ~sub:(path)  in
                  let aui = `DnD (ipath_strip src, ipath_strip dst) in
                  ["Forward", [dst], aui, (hd1, `Forward (tg1, tg2))] end

         | `H (tg1, { h_form = f1; _ }), `C f2 ->
              let _, subf1 = prune_premisses f1 in

<<<<<<< HEAD
              if Form.equal subf1 f2 then
                let src = mk_ipath (Handle.toint hd1) ~ctxt:(Handle.toint tg1) in
                let dst = mk_ipath (Handle.toint hd1) in
                let aui = `DnD (ipath_strip src, ipath_strip dst) in

                ["Elim", [dst], aui, (hd1, `Elim tg1)]
              else 
                let dld = Form.flatten_disjunctions f2 in
                let dlc = Form.flatten_conjunctions f2 in

                begin match List.findex (Form.equal f1) dld, List.findex (Form.equal f1) dlc  with
                | Some i, _  ->
                    let path = rebuild_pathd (List.length dld) i in
                    let src = mk_ipath (Handle.toint hd1) ~ctxt:(Handle.toint tg1) in
                    let dst = mk_ipath (Handle.toint hd1) ~sub:(path) in
                    let aui = `DnD (ipath_strip src, ipath_strip dst) in

                    ["DisjDrop",  [dst], aui, (hd1, `DisjDrop tg1 )]

                | _, Some i ->
                    let path = rebuild_pathd (List.length dlc) i in
                    let src = mk_ipath (Handle.toint hd1) ~ctxt:(Handle.toint tg1) in
                    let dst = mk_ipath (Handle.toint hd1) ~sub:(path) in
                    let aui = `DnD (ipath_strip src, ipath_strip dst) in
=======
              if not (Form.f_equal subf1 f2) then
                raise E.Nothing;
>>>>>>> 26b04149

                    ["ConjDrop",  [dst], aui, (hd1, `ConjDrop tg1 )]

                | None, None -> raise E.Nothing end

         | _ -> raise E.Nothing
  
        with E.Nothing -> [] in

      match dsts with
      | None ->
          let dsts = List.of_enum (Map.keys pr.Proof.g_hyps) in
          let dsts =
            List.map
              (fun id -> mk_ipath (Handle.toint hd1) ~ctxt:(Handle.toint id))
              dsts in
          let dsts = mk_ipath (Handle.toint hd1) :: dsts in
          let dsts = List.map (fun p -> `P p) dsts in
          List.flatten (List.map for_destination dsts)

      | Some dst ->
          for_destination dst
    end

  let apply (proof : Proof.proof) ((hd, a) : action) =
    match a with
    | `Intro variant ->
        intro ~variant (proof, hd)
    | `Elim subhd ->
        elim subhd (proof, hd)
    | `DisjDrop subhd ->
        or_drop subhd (proof, hd)
    | `ConjDrop subhd ->
        and_drop subhd (proof, hd)    
    | `Forward (src, dst) ->
        forward (src, dst) (proof, hd)
end<|MERGE_RESOLUTION|>--- conflicted
+++ resolved
@@ -298,7 +298,7 @@
 
   let rec remove_form f = function
       | [] -> raise TacticNotApplicable
-      | g::l when Form.equal g f -> l
+      | g::l when Form.f_equal g f -> l
       | g::l -> g::(remove_form f l)
 
   let intro ?(variant = 0) ((pr, id) : targ) =
@@ -405,18 +405,12 @@
     let dst = (Proof.Hyps.byid gl.g_hyps hdst).h_form in
 
     match dst with
-<<<<<<< HEAD
-      | FConn (`Imp, [_; _]) as f0 ->
-          let (hf, cf) = prune_premisses f0 in
-          let nhf = remove_form src hf in
-          let nf = Form.f_imps nhf cf in
-            Proof.sprogress pr ~clear:true id (TForward (hsrc, hdst))
-              ([[Some hdst, [nf]], gl.g_goal])
-=======
-    | FConn (`Imp, [f; f']) when Form.f_equal f src ->
+    | FConn (`Imp, [_; _]) as f0 ->
+        let (hf, cf) = prune_premisses f0 in
+        let nhf = remove_form src hf in
+        let nf  = Form.f_imps nhf cf in
         Proof.sprogress pr ~clear:true id (TForward (hsrc, hdst))
-          ([[Some hdst, [f']], gl.g_goal])
->>>>>>> 26b04149
+          ([[Some hdst, [nf]], gl.g_goal])
 
     | _ -> raise TacticNotApplicable
 
@@ -595,18 +589,13 @@
   
           match tg1, tg2 with
           | `H (tg1, { h_form = f1; _ }),
-<<<<<<< HEAD
             `H (tg2, { h_form = (FConn (`Imp, [_; _])) as f; _})
               when not (Handle.eq tg1 tg2) 
-=======
-            `H (tg2, { h_form = FConn (`Imp, [f; _]); _})
-              when not (Handle.eq tg1 tg2) && Form.f_equal f1 f
->>>>>>> 26b04149
             ->
       
               let (hl, _) = prune_premisses f in
 
-              begin match List.findex (Form.equal f1) hl with
+              begin match List.findex (Form.f_equal f1) hl with
               | None -> raise E.Nothing
               | Some i ->
                   let path = rebuild_path i in
@@ -618,8 +607,7 @@
          | `H (tg1, { h_form = f1; _ }), `C f2 ->
               let _, subf1 = prune_premisses f1 in
 
-<<<<<<< HEAD
-              if Form.equal subf1 f2 then
+              if Form.f_equal subf1 f2 then
                 let src = mk_ipath (Handle.toint hd1) ~ctxt:(Handle.toint tg1) in
                 let dst = mk_ipath (Handle.toint hd1) in
                 let aui = `DnD (ipath_strip src, ipath_strip dst) in
@@ -629,7 +617,8 @@
                 let dld = Form.flatten_disjunctions f2 in
                 let dlc = Form.flatten_conjunctions f2 in
 
-                begin match List.findex (Form.equal f1) dld, List.findex (Form.equal f1) dlc  with
+                begin match List.findex (Form.f_equal f1) dld,
+                            List.findex (Form.f_equal f1) dlc  with
                 | Some i, _  ->
                     let path = rebuild_pathd (List.length dld) i in
                     let src = mk_ipath (Handle.toint hd1) ~ctxt:(Handle.toint tg1) in
@@ -643,10 +632,6 @@
                     let src = mk_ipath (Handle.toint hd1) ~ctxt:(Handle.toint tg1) in
                     let dst = mk_ipath (Handle.toint hd1) ~sub:(path) in
                     let aui = `DnD (ipath_strip src, ipath_strip dst) in
-=======
-              if not (Form.f_equal subf1 f2) then
-                raise E.Nothing;
->>>>>>> 26b04149
 
                     ["ConjDrop",  [dst], aui, (hd1, `ConjDrop tg1 )]
 
