--- conflicted
+++ resolved
@@ -734,19 +734,11 @@
               let (hl, fc, s) = prune_premisses_fad f in
 	      let rec f_aux i = function
 		| [] -> []
-<<<<<<< HEAD
 		| (s, g)::l -> match Form.search_match_p s g f1 with
 		    | Some (s, pt) ->
 			let aux_c = f_aux (i+1) l in
 			(i, s, pt)::aux_c (* we  look for other matches here *)
 		    | None -> f_aux (i+1) l 
-=======
-		| (s, g)::l -> 
-		    let rc = f_aux (i+1) l in
-		    match Form.search_match_p s g f1 with
-		    | Some (s, pt) -> (i, s, pt)::rc 
-		    | None -> rc
->>>>>>> 4782892f
 	      in 
 	      let build_action (i, sr, pt) =
 		let path = ref [] in
@@ -782,14 +774,9 @@
                     let dst = mk_ipath (Handle.toint hd1) ~ctxt:(Handle.toint tg2)  ~sub:(p)  in
                     let aui = `DnD (src,  dst) in
 
-<<<<<<< HEAD
-		    ("Forward", [dst], aui, (hd1, `Forward (tg1, tg2, p, sr)))
-		    in List.map f al
-
-=======
 		    ["Forward", [dst], aui, (hd1, `Forward (tg1, tg2, p, sr))]
 *)
->>>>>>> 4782892f
+
 	      end 
  
          | `H (tg1, { h_form = f1; _ }), `C f2  ->
@@ -811,7 +798,7 @@
 			  let pt = (rebuild_path (List.length sr - 1))@pt in 
                     let src = mk_ipath (Handle.toint hd1) ~ctxt:(Handle.toint tg1) in
                     let dst = mk_ipath (Handle.toint hd1) ~sub:(pt) in
-                    let aui = `DnD (ipath_strip src, ipath_strip dst) in
+                    let aui = `DnD (src, dst) in
 
 			  ["DisjDrop",  [dst], aui, (hd1, `DisjDrop (tg1,pre) )]
 		      | _ ->		    raise E.Nothing
