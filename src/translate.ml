--- conflicted
+++ resolved
@@ -650,15 +650,6 @@
       let* g_concl = dest_form (e, concl) in
 
       let* sign = get in
-<<<<<<< HEAD
-      let defaults =
-        sign.defaults |>
-        SymbolMap.add (Ind (Trm.bool_name)) (Trm.bool_of_bool true) |>
-        SymbolMap.add (Ind (Trm.nat_name)) (Trm.nat_of_int 0) in
-      let sign = { sign with defaults } in
-      let* () = put sign in
-=======
->>>>>>> 6458ca1e
       let g_env = env_of_varsign (varenv, sign) in
       
       return Logic_t.{ g_env; g_hyps; g_concl } in
