--- conflicted
+++ resolved
@@ -1139,13 +1139,8 @@
                   log hp2;
                   log hp2';
                   log t;
-<<<<<<< HEAD
-                  log i in
-                (* log_trace (); *)
-=======
                   log i;
                 end;
->>>>>>> 045a9e82
 
                 let forw = kname "rew_dnd_hyp" in
                 calltac forw [ts; fl; h1; h2; h3; hp1; hp2; hp2'; t; i]
@@ -1173,13 +1168,8 @@
                   log hp1;
                   log hp2;
                   log t;
-<<<<<<< HEAD
-                  log i in
-                (* log_trace (); *)
-=======
                   log i;
                 end;
->>>>>>> 045a9e82
 
                 let forw = kname "forward" in
                 calltac forw [ts; h1; h2; h3; hp1; hp2; t; i]
@@ -1214,13 +1204,8 @@
                   log gp';
                   log gp;
                   log t;
-<<<<<<< HEAD
-                  log i; in
-                (* log_trace (); *)
-=======
                   log i;
                 end;
->>>>>>> 045a9e82
 
                 let back = kname "rew_dnd" in
                 calltac back [ts; h; hp; gp'; gp; t; i]
@@ -1236,13 +1221,8 @@
                   log hp;
                   log gp;
                   log t;
-<<<<<<< HEAD
-                  log i; in
-                (* log_trace (); *)
-=======
                   log i;
                 end;
->>>>>>> 045a9e82
 
                 let back = kname "back" in
                 calltac back [ts; h; hp; gp; t; i]
